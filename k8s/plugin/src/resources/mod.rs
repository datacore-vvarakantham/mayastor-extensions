use crate::Error;
use clap::Parser;
use plugin::{
    resources::{
<<<<<<< HEAD
        CordonResources, DrainResources, GetResources, InstallResources, ScaleResources,
        UnCordonResources, UninstallResources,
=======
        CordonResources, DrainResources, GetResources, LabelResources, ScaleResources,
        UnCordonResources,
>>>>>>> 43b84190
    },
    ExecuteOperation,
};
use std::{ops::Deref, path::PathBuf};
use supportability::DumpArgs;
use upgrade::{
    plugin::upgrade::{DeleteResources, GetUpgradeArgs, UpgradeArgs},
    preflight_validations,
};

#[derive(Parser, Debug)]
#[group(skip)]
pub struct CliArgs {
    /// Path to kubeconfig file.
    #[clap(global = true, long, short = 'k')]
    pub(super) kube_config_path: Option<PathBuf>,

    /// Kubernetes namespace of mayastor service
    #[clap(global = true, long, short = 'n', default_value = "mayastor")]
    pub(super) namespace: String,

    #[clap(flatten)]
    cli_args: plugin::CliArgs,
}
impl Deref for CliArgs {
    type Target = plugin::CliArgs;

    fn deref(&self) -> &Self::Target {
        &self.cli_args
    }
}

#[derive(clap::Subcommand, Debug)]
pub enum GetResourcesK8s {
    #[clap(flatten)]
    Rest(GetResources),
    /// Get upgrade status
    UpgradeStatus(GetUpgradeArgs),
}

/// The types of operations that are supported.
#[derive(Parser, Debug)]
pub enum Operations {
    /// 'Drain' resources.
    #[clap(subcommand)]
    Drain(DrainResources),
    /// 'Label' resources.
    #[clap(subcommand)]
    Label(LabelResources),
    /// 'Get' resources.
    #[clap(subcommand)]
    Get(GetResourcesK8s),
    /// 'Scale' resources.
    #[clap(subcommand)]
    Scale(ScaleResources),
    /// 'Cordon' resources.
    #[clap(subcommand)]
    Cordon(CordonResources),
    /// 'Uncordon' resources.
    #[clap(subcommand)]
    Uncordon(UnCordonResources),
    /// `Dump` resources.
    Dump(DumpArgs),
    /// `Upgrade` the deployment.
    Upgrade(UpgradeArgs),
    /// `Delete` the upgrade resources.
    #[clap(subcommand)]
    Delete(DeleteResources),
    /// `Install` resources.
    #[clap(subcommand)]
    Install(InstallResources),
    /// `Uninstall` resources.
    #[clap(subcommand)]
    Uninstall(UninstallResources),
}

#[async_trait::async_trait(?Send)]
impl ExecuteOperation for Operations {
    type Args = CliArgs;
    type Error = Error;
    async fn execute(&self, cli_args: &CliArgs) -> Result<(), Error> {
        match self {
            Operations::Get(resource) => match resource {
                GetResourcesK8s::Rest(resource) => resource.execute(cli_args).await?,
                GetResourcesK8s::UpgradeStatus(resources) => {
                    // todo: use generic execute trait
                    resources.get_upgrade(&cli_args.namespace).await?
                }
            },
            Operations::Drain(resource) => resource.execute(cli_args).await?,
            Operations::Label(resource) => resource.execute(cli_args).await?,

            Operations::Scale(resource) => resource.execute(cli_args).await?,
            Operations::Cordon(resource) => resource.execute(cli_args).await?,
            Operations::Uncordon(resource) => resource.execute(cli_args).await?,
            Operations::Install(resource) => resource.execute(cli_args).await?,
            Operations::Uninstall(resource) => resource.execute(cli_args).await?,
            Operations::Dump(resources) => {
                // todo: build and pass arguments
                resources.execute(&()).await.map_err(|e| {
                    // todo: check why is this here, can it be removed?
                    println!("Partially collected dump information: ");
                    e
                })?
            }
            Operations::Upgrade(resources) => {
                // todo: use generic execute trait
                preflight_validations::preflight_check(
                    &cli_args.namespace,
                    cli_args.kube_config_path.clone(),
                    cli_args.timeout,
                    resources,
                )
                .await?;
                resources.execute(&cli_args.namespace).await?
            }
            Operations::Delete(resource) => match resource {
                // todo: use generic execute trait
                DeleteResources::Upgrade(res) => res.delete(&cli_args.namespace).await?,
            },
        }
        Ok(())
    }
}<|MERGE_RESOLUTION|>--- conflicted
+++ resolved
@@ -2,13 +2,8 @@
 use clap::Parser;
 use plugin::{
     resources::{
-<<<<<<< HEAD
-        CordonResources, DrainResources, GetResources, InstallResources, ScaleResources,
-        UnCordonResources, UninstallResources,
-=======
-        CordonResources, DrainResources, GetResources, LabelResources, ScaleResources,
-        UnCordonResources,
->>>>>>> 43b84190
+        CordonResources, DrainResources, GetResources, InstallResources, LabelResources,
+        ScaleResources, UnCordonResources, UninstallResources,
     },
     ExecuteOperation,
 };
